--- conflicted
+++ resolved
@@ -48,17 +48,10 @@
 	α = sign(ds) / normtheta(tau_new, contparams.theta)
 	rmul!(tau_new, α)
 end
-<<<<<<< HEAD
-################################################################################################
-function getTangentBordered!(tau_new::M, z_new::M, z_old::M, tau_old::M, F, J, contparams, verbosity) where {T, vectype, M<:BorderedArray{vectype, T}}
-	(verbosity > 0) && println("--> predictor = Tangent")
-	ds = contparams.ds
-=======
 
 # tangent computation using Bordered system
 function getTangent!(tau_new::M, z_new::M, z_old::M, tau_old::M, F, J, contparams, algo::BorderedPred, verbosity) where {T, vectype, M<:BorderedArray{vectype, T}}
 	(verbosity > 0) && println("--> predictor = Bordered")
->>>>>>> a27a2c55
 	# tangent predictor
 	epsi = contparams.finDiffEps
 	# dFdl = (F(z_old.u, z_old.p + epsi) - F(z_old.u, z_old.p)) / epsi
